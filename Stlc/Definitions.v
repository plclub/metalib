--- conflicted
+++ resolved
@@ -233,17 +233,11 @@
 end.
 
 
-<<<<<<< HEAD
+
 (* defns JStep *)
 Inductive step : exp -> exp -> Prop :=    (* defn step *)
  | step_beta : forall (T1:typ) (e1 v:exp),
      is_value v ->
-=======
-(* defns JEval *)
-Inductive step : exp -> exp -> Prop :=    (* defn step *)
- | step_beta : forall (T1:typ) (e1 v:exp),
-     is_value_of_exp v ->
->>>>>>> 484943e7
      lc_exp (abs T1 e1) ->
      lc_exp v ->
      step (app  ( (abs T1 e1) )  v)  (open_exp_wrt_exp  e1 v )
@@ -252,11 +246,7 @@
      step e1 e1' ->
      step (app e1 e2) (app e1' e2)
  | step_app2 : forall (e2 v e2':exp),
-<<<<<<< HEAD
      is_value v ->
-=======
-     is_value_of_exp v ->
->>>>>>> 484943e7
      lc_exp v ->
      step e2 e2' ->
      step (app v e2) (app v e2').
