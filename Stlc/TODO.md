--- conflicted
+++ resolved
@@ -3,32 +3,23 @@
   Ott and LNgen. Lose talk.mng.
 
 * merge metalib 8.6 into master
-<<<<<<< HEAD
 
-DONT DO
-* Universe polymorphism in metalib [no! nat is a Set]
-=======
 * recover STLCsol as simple, standalone tutorial
 * Better definition of get in metalib
 * add lngen autorewrites to default_simp
 
 * improve  behavior of fsetdec
->>>>>>> 20d7ac27
 
 SOONER
 * make coqdoc output readable (sf-like)
 
 * merge metalib dsss into master
 
-
-<<<<<<< HEAD
-=======
-
-
-NOPE
+DONT DO
+* Universe polymorphism in metalib [no! nat is a Set]
 * Universe polymorphism in metalib [nat is in Set!]
 * Break out notations in metalib  add notation scopes [already there]
->>>>>>> 20d7ac27
+
 
 
 LATER
