(*************************************************************************)
(**                                                                      *)
(** * Typing: preservation and progress                                  *)
(**                                                                      *)
(*************************************************************************)

Require Import Metalib.Metatheory.
Require Import Stlc.Definitions.
Import StlcNotations.

Require Import Stlc.Lemmas.

Require Import Stlc.Lec1.

(*************************************************************************)
(** * Typing contexts *)
(*************************************************************************)

(** We represent contexts as association lists (lists of pairs of
    keys and values) whose keys are [atom]s.   *)

(** For STLC, contexts bind [atom]s to [typ]s.  We define an
    abbreviation [ctx] for the type of these contexts.

    Lists are defined in Coq's standard library, with the constructors
    [nil] and [cons].  The list library includes the [::] notation
    for cons as well as standard list operations such as append, map,
    and fold. The infix operation "++" is list append.

    The Metatheory library extends this reasoning by instantiating the
    AssocList library to provide support for association lists whose
    keys are [atom]s.  Everything in this library is polymorphic over
    the type of objects bound in the context.  Look in AssocList
    for additional details about the functions and predicates that we
    mention below.  *)

(** Context equality *)

(** When reasoning about contexts, we often need to talk about
    bindings in the "middle" of an context. Therefore, it is common
    for lemmas and definitions to use list append in their statements.
    Unfortunately, list append is associative, so two Coq expressions may
    denote the same context even though they are not equal.

    The tactic [simpl_env] reassociates all concatenations of
<<<<<<< HEAD
    contexts to the right.
*)

(* /FULL *)
=======
    contexts to the right.  *)
>>>>>>> 20d7ac27

Lemma append_assoc_demo : forall (E0 E1 E2 E3:ctx),
  E0 ++ (E1 ++ E2) ++ E3 = E0 ++ E1 ++ E2 ++ E3.
Proof.
  intros.
  auto. (* Does nothing. *)
  simpl_env.
  reflexivity.
Qed.

(** To make contexts easy to read, instead of building them from
    [nil] and [cons], we prefer to build them from the following
    components:
      - [nil]: The empty list.
      - [one]: Lists consisting of exactly one item.
      - [++]:  List append.

   Furthermore, we introduce compact notation for one (singleton lists):
   [(x ~ T)] is the same as [one (x, T)].
*)

(** The simpl_env tactic actually puts lists built from only nil, one
    and [++] into a "normal form". This process reassociates all appends
    to the right, removes extraneous nils and converts cons to singleton
    lists with an append.
*)
(* /FULL *)

Lemma simpl_env_demo : forall (x y:atom) (T1 T2:typ) (E F:ctx),
   ((x ~ T1) ++ nil) ++ (y,T2) :: (nil ++ E) ++ F =
   (x ~ T1) ++ (y ~ T2) ++ E ++ F.
Proof.
   intros.
   (* simpl_env puts the left side into the normal form. *)
   simpl_env.
   reflexivity.
Qed.

(** Note that the [simpl] tactic doesn't produce the "normal form" for
    contexts. It should always be followed up with [simpl_env].

    Furthermore, to convert an context to any equivalent form
    other than the normal form (perhaps to apply a lemma) use the
    tactic [rewrite_env].
*)

Lemma rewrite_env_demo : forall (x y:atom) (T:typ) P,
  (forall E, P ((x,T):: E) -> True) ->
  P (x ~ T) ->
  True.
Proof.
  intros x y T P H.
  (* apply H. fails here. *)
  rewrite_env ((x,T) :: nil).
  apply H.
Qed.

(** Context operations. *)

(** The ternary predicate [binds] holds when a given binding is
    present somewhere in an context.
*)

Lemma binds_demo : forall (x:atom) (T:typ) (E F:ctx),
  binds x T (E ++ (x ~ T) ++ F).
Proof.
  auto.
Qed.

(** The function [dom] computes the domain of an context,
    returning a finite set of [atom]s. Note that we cannot use Coq's
    equality for finite sets, we must instead use a defined relation
    [=] for atom set equality.
 *)

Lemma dom_demo : forall (x y : atom) (T : typ),
  dom (x ~ T) [=] singleton x.
Proof.
  auto.
Qed.

(** The unary predicate [uniq] holds when each atom is bound at most
    once in an context.
*)

Lemma uniq_demo : forall (x y : atom) (T : typ),
  x <> y -> uniq ((x ~ T) ++ (y ~ T)).
Proof.
  auto.
Qed.

(*************************************************************************)
(** * Tactic support *)
(*************************************************************************)

(** When picking a fresh var or applying a rule that uses cofinite
    quantification, choosing a set of vars to be fresh for can be
    tedious.  In practice, it is simpler to use a tactic to choose the
    set to be as large as possible.

    The tactic [gather_atoms] is used to collect together all the
    atoms in the context.  It relies on an auxiliary tactic,
    [gather_atoms_with] (from MetatheoryAtom), which maps a function
    that returns a finite set of atoms over all hypotheses with the
    appropriate type.
*)

Ltac gather_atoms ::=
  let A := gather_atoms_with (fun x : atoms => x) in
  let B := gather_atoms_with (fun x : atom => singleton x) in
  let C := gather_atoms_with (fun x : list (var * typ) => dom x) in
  let D := gather_atoms_with (fun x : exp => fv_exp x) in
  constr:(A `union` B `union` C `union` D).

(** A number of other, useful tactics are defined by the Metatheory
    library, and each depends on [gather_atoms].  By redefining
    [gather_atoms], denoted by the [::=] in its definition below, we
    automatically update these tactics so that they use the proper
    notion of "all atoms in the context."

    For example, the tactic [(pick fresh x)] chooses an atom fresh for
    "everything" in the context.  It is the same as [(pick fresh x for
    L)], except where [L] has been computed by [gather_atoms].

*)

(*************************************************************************)
(** * Typing relation and cofinite quantification *)
(*************************************************************************)

(** The typing relation in the STLC definition states the typing rule for
    abstractions in a particular way.

<<
typing_abs
     : forall (L : atoms) (G : ctx) (T1 : typ) (e : exp) (T2 : typ),
       (forall x : atom,
        x `notin` L -> typing ([(x, T1)] ++ G) (open e (var_f x)) T2) ->
       typing G (abs e) (typ_arrow T1 T2)
>>

   To show that abstractions are well-typed, we must show that the body
   of the abstraction is well-typed for any choice of variable, except
   those from some unspecified set `L`.

   This type of rule differs from the quantification in the
   [lc_abs] rule (which does not restrict the variables at all) or
   the [lc_abs_exists] version (which only applies for one particular
   variable. We call this version "co-finite" quantification.

   To see why this version is necessary, we will start with a more
   traditional version of the rules that only uses a single variable
   in the abs rule and then see what goes wrong.
   (We say that the [typing_e] judgement below uses "exists-fresh"
   quantification in the abs rule.)

*)

Inductive typing_e : ctx -> exp -> typ -> Prop :=
  | typing_e_var : forall E (x : atom) T,
      uniq E ->
      binds x T E ->
      typing_e E (var_f x) T
  | typing_e_abs : forall x E e T1 T2,
      x `notin` dom E \u fv_exp e ->
      typing_e ((x ~ T1) ++ E) (e ^ x) T2 ->
      typing_e E (abs e) (typ_arrow T1 T2)
  | typing_e_app : forall E e1 e2 T1 T2,
      typing_e E e1 (typ_arrow T1 T2) ->
      typing_e E e2 T1 ->
      typing_e E (app e1 e2) T2.
Hint Constructors typing_e.


(*************************************************************************)
(** * Weakening  *)
(*************************************************************************)

(** Weakening states that if an expression is typeable in some
    context, then it is typeable in any well-formed extension of
    that context.  This property is needed to prove the
    substitution lemma.

    As stated below, this lemma is not directly proveable.  The
    natural way to try proving this lemma proceeds by induction on the
    typing derivation for [e].
*)


Lemma typing_weakening_0 : forall E F e T,
  typing_e E e T ->
  uniq (F ++ E) ->
  typing_e (F ++ E) e T.
Proof.
  intros E F e T H J.
  induction H; auto.
  Case "typing_abs".
    apply (typing_e_abs x).
    (* ... stuck here ... *)
Abort.

(** We are stuck in the [typing_abs] case because the induction
    hypothesis [IHtyping_e] applies only when we weaken the context at its
    head.  In this case, however, we need to weaken the context in
    the middle; compare the conclusion at the point where we're stuck
    to the hypothesis [H], which comes from the given typing derivation.

    We can obtain a more useful induction hypothesis by changing the
    statement to insert new bindings into the middle of the
    context, instead of at the head.  However, the proof still
    gets stuck, as can be seen by examining each of the cases in
    the proof below.

    Note: To view subgoal n in a proof, use the command "[Show n]".
    To work on subgoal n instead of the first one, use the command
    "[Focus n]".
*)

Lemma typing_weakening_strengthened_0 : forall (E F G : ctx) e T,
  typing_e (G ++ E) e T ->
  uniq (G ++ F ++ E) ->
  typing_e (G ++ F ++ E) e T.
Proof.
  intros E F G e T H J.
  induction H.
  Case "typing_var".
    (* The G0 looks strange in the [typing_var] case. *)
  Focus 2.
  Case "typing_abs".
    (* The [typing_abs] case still does not have a strong enough IH. *)
Abort.

(** The hypotheses in the [typing_var] case include an context
    [G0] that that has no relation to what we need to prove.  The
    missing fact we need is that [G0 = (G ++ E)].

    The problem here arises from the fact that Coq's [induction]
    tactic lets us only prove something about all typing derivations.
    While it's clear to us that weakening applies to all typing
    derivations, it's not clear to Coq, because the context is
    written using concatenation.  The [induction] tactic expects that
    all arguments to a judgement are variables.  So we see [E0] in the
    proof instead of [(G ++ E)].

    The solution is to restate the lemma.  For example, we can prove

<<
  forall E F E' e T, typing E' e T ->
  forall G, E' = G ++ E -> uniq (G ++ F ++ E) -> typing (G ++ F ++ E) e T.
>>

    The equality gets around the problem with Coq's [induction]
    tactic.  The placement of the [(forall G)] quantifier gives us a
    sufficiently strong induction hypothesis in the [typing_abs] case.

    However, we prefer not to state the lemma in the way shown above,
    since it is not as readable as the original statement.  Instead,
    we use a tactic to introduce the equality within the proof itself.
    The tactic [(remember t as t')] replaces an object [t] with the
    identifier [t'] everywhere in the goal and introduces an equality
    [t' = t] into the context.  It is often combined with [generalize
    dependent], as illustrated below.
*)

Lemma typing_weakening_strengthened_1 :  forall (E F G : ctx) e T,
  typing_e (G ++ E) e T ->
  uniq (G ++ F ++ E) ->
  typing_e (G ++ F ++ E) e T.
Proof.
  intros E F G e T H.
  remember (G ++ E) as E'.
  generalize dependent G.
  induction H; intros G0 Eq Uniq; subst.
  - Case "typing_var". auto.
  - Case "typing_abs".
    eapply (typing_e_abs x).
    (* STILL STUCK! *)
Abort.

Print typing_abs.

(** At this point, we are very close. However, there is still one issue. We
    cannot show that [x] is fresh for the weakened context [F].

    This is the difficulty with the definition of [typing_e]. As in the local
    closure judgement, the induction hypotheses is not strong enough in the
    [abs] case.

    However, this time, we take a slightly different solution, with the
    cofinite quantification of the [typing_abs] rule.

<<
| typing_abs :
    forall (L : atoms) (G : ctx) (T1 : typ) (e : exp) (T2 : typ),
    (forall x, x `notin` L -> typing ([(x, T1)] ++ G) (e ^ x) T2) ->
    typing (abs e) (typ_arrow T1 T2) >>
>>

   The advantage of this definition is that it is easier to derive
   the "exists-fresh" version of the rule
   [typing_e_abs] as a lemma, than the version we used in [lc_exp].
   (See below, we prove this lemma after we show substitution.) At the same
   time, this version of the rule is sufficiently expressive to complete
   the proof of weakening.

*)


(** *** Exercise [typing_weakening_strengthened]

    Complete the proof below, using the [typing] relation from [Definitions.v].

    HINTS:

       - The [typing_var] case follows from [binds_weaken], the
         weakening lemma for the [binds] relation.

       - The [typing_abs] case follows from the induction
         hypothesis, but the [apply] tactic may be unable to unify
         things as you might expect.

           -- You'll need to specify the set to avoid with
              (L := dom (G0 ++ F ++ E) \u L)).

           -- In order to apply the induction hypothesis, use
              [rewrite_env] to reassociate the list operations.

           -- After applying the induction hypothesis, use
              [simpl_env] to use [uniq_push].

           -- Here, use [auto] to solve facts about finite sets of
              atoms, since it will simplify the [dom] function behind
              the scenes.  [fsetdec] does not work with the [dom]
              function.

       - The [typing_app] case follows directly from the induction
         hypotheses.
  *)

Lemma typing_weakening_strengthened :  forall (E F G : ctx) e T,
  typing (G ++ E) e T ->
  uniq (G ++ F ++ E) ->
  typing (G ++ F ++ E) e T.
Proof.
  intros E F G e T H.
  remember (G ++ E) as E'.
  generalize dependent G.
  induction H; intros G0 Eq Uniq; subst.
 (* ADMITTED *)
  - Case "typing_var".
    apply typing_var.
      apply Uniq.
      apply binds_weaken. auto.
  - Case "typing_abs".
    apply typing_abs with (L := dom (G0 ++ F ++ E) \u L).
    intros x Frx.
    rewrite_env (((x ~ T1) ++ G0) ++ F ++ E).
    apply H0.
      auto.
      simpl_env. reflexivity.
      simpl_env. apply uniq_push.
        apply Uniq.
        auto.
  - Case "typing_app".
    eapply typing_app.
      eapply IHtyping1. reflexivity. apply Uniq.
      eapply IHtyping2. reflexivity. apply Uniq.
Qed. (* /ADMITTED *)


(** *** Demo [typing_weakening]

    We can now prove our original statement of weakening.  The only
    interesting step is the use of the rewrite_env tactic.
*)

Lemma typing_weakening : forall (E F : ctx) e T,
    typing E e T ->
    uniq (F ++ E) ->
    typing (F ++ E) e T.
Proof.
  intros E F e T H J.
  rewrite_env (nil ++ F ++ E).
  apply typing_weakening_strengthened; auto.
Qed.



(*************************************************************************)
(** * Substitution *)
(*************************************************************************)

(** Having proved weakening, we can now prove the usual substitution
    lemma, which we state both in the form we need and in the
    strengthened form needed to make the proof go through.

<<
  typing_subst_simple : forall E e u S T z,
    typing ((z ~ S) ++ E) e T ->
    typing E u S ->
    typing E ([z ~> u] e) T

  typing_subst : forall E F e u S T z,
    typing (F ++ (z ~ S) ++ E) e T ->
    typing E u S ->
    typing (F ++ E) ([z ~> u] e) T
>>

    The proof of the strengthened statement proceeds by induction on
    the given typing derivation for [e].  The most involved case is
    the one for variables; the others follow from the induction
    hypotheses.
*)


(** *** Exercise [typing_subst_var_case]

    Below, we state what needs to be proved in the [typing_var] case
    of the substitution lemma.  Fill in the proof.

    Proof sketch: The proof proceeds by a case analysis on [(x == z)],
    i.e., whether the two variables are the same or not.

      - If [(x = z)], then we need to show [(typing (F ++ E) u T)].
        This follows from the given typing derivation for [u] by
        weakening and the fact that [T] must equal [S].

      - If [(x <> z)], then we need to show [(typing (F ++ E) x T)].
        This follows by the typing rule for variables.

    HINTS: Lemmas [binds_mid_eq], [uniq_remove_mid],
    and [binds_remove_mid] are useful.

  *)

Lemma typing_subst_var_case : forall (E F : ctx) u S T (z x : atom),
  binds x T (F ++ (z ~ S) ++ E) ->
  uniq (F ++ (z ~ S) ++ E) ->
  typing E u S ->
  typing (F ++ E) ([z ~> u] (var_f x)) T.
Proof.
  intros E F u S T z x H J K.
  simpl.
 (* ADMITTED *)
  destruct (x == z).
  Case "x = z".
    subst.
    assert (T = S).
      eapply binds_mid_eq. apply H. apply J.
    subst.
    apply typing_weakening.
      apply K.
      eapply uniq_remove_mid. apply J.
  Case "x <> z".
    apply typing_var.
      eapply uniq_remove_mid. apply J.
      eapply binds_remove_mid. apply H. apply n.
Qed. (* /ADMITTED *)




(** *** Exercise [typing_subst]

    Complete the proof of the substitution lemma. The proof proceeds
    by induction on the typing derivation for [e].  The initial steps
    should use [remember as] and [generalize dependent] in a manner
    similar to the proof of weakening.

   HINTS:
      - Use the lemma proved above for the [typing_var] case.

      - The [typing_abs] case follows from the induction hypothesis.
          -- Use [simpl] to simplify the substitution.

          -- In order to use the induction hypothesis, use [subst_var]
             to push the substitution under the opening operation.

          -- Recall the lemma [typing_to_lc_c] and the [rewrite_env]
             and [simpl_env] tactics.

      - The [typing_app] case follows from the induction hypotheses.
        Use [simpl] to simplify the substitution.
*)

Lemma typing_subst : forall (E F : ctx) e u S T (z : atom),
  typing (F ++ (z ~ S) ++ E) e T ->
  typing E u S ->
  typing (F ++ E) ([z ~> u] e) T.
Proof.
(* ADMITTED *)
  intros E F e u S T z He Hu.
  remember (F ++ (z ~ S) ++ E) as E'.
  generalize dependent F.
  induction He.
  - Case "typing_var".
    intros F Eq.
    subst.
    eapply typing_subst_var_case. apply H0. apply H. apply Hu.
  - Case "typing_abs".
    intros F Eq.
    subst.
    simpl.
    apply typing_abs with (L := {{z}} \u L).
    intros y Fry.
    rewrite subst_var.
    rewrite_env (((y ~ T1) ++ F) ++ E).
    apply H0.
      auto.
      simpl_env. reflexivity.
    (* The following subgoals are from [rewrite subst_var]. *)
    auto.
    eapply typing_to_lc_exp. apply Hu.
  - Case "typing_app".
    intros F Eq. subst. simpl. eapply typing_app.
      apply IHHe1. reflexivity.
      apply IHHe2. reflexivity.
Qed. (* /ADMITTED *)

(** *** Exercise [typing_subst_simpl]

    Complete the proof of the substitution lemma stated in the form we
    need it.  The proof is similar to that of [typing_weakening].

    HINT: You'll need to use [rewrite_env] to prepend [nil],
    and [simpl_env] to simplify nil away.
*)

Lemma typing_subst_simple : forall (E : ctx) e u S T (z : atom),
  typing ((z ~ S) ++ E) e T ->
  typing E u S ->
  typing E ([z ~> u] e) T.
Proof.
(* ADMITTED *)
  intros E e u S T z H J.
  rewrite_env (nil ++ E).
  eapply typing_subst.
    simpl_env. apply H.
    apply J.
Qed. (* /ADMITTED *)


(*************************************************************************)
(** * Preservation *)
(*************************************************************************)

(** *** Take-home Exercise

    Complete the proof of preservation.  In this proof, we proceed by
    induction on the given typing derivation.  The induction
    hypothesis has already been appropriately generalized by the given
    proof fragment.

    Proof sketch: By induction on the typing derivation for [e].

      - [typing_var] case: Variables don't step.

      - [typing_abs] case: Abstractions don't step.

      - [typing_app] case: By case analysis on how [e] steps. The
        [step_beta] case is interesting, since it follows by the
        substitution lemma.  The others follow directly from the
        induction hypotheses.
*)

  (* HINTS:

       - Use [auto] and [eauto], especially with [;], to solve
         "uninteresting" subgoals.

       - Use [inversion] to perform case analyses and to rule out
         impossible cases.

       - In the [step_beta] subcase of the [typing_app] case:

          -- Use [inversion] on a typing judgement to obtain a
             hypothesis about when the body of the abstraction is
             well-typed.

          -- Use [subst_exp_intro] to rewrite the [open] operation
             into an [open] followed by a [subst].  You'll need to
             pick a fresh variable first.

  *)

Lemma preservation : forall (E : ctx) e e' T,
  typing E e T ->
  step e e' ->
  typing E e' T.
Proof.
  intros E e e' T H.
  generalize dependent e'.
  induction H; intros e' J.
(* ADMITTED *)
  Case "typing_var".
    inversion J.
  Case "typing_abs".
    inversion J.
  Case "typing_app".
    inversion J; subst; eauto.
    SCase "step_beta".
      inversion H; subst.
      pick fresh y.
      rewrite (subst_exp_intro y); auto.
      eapply typing_subst_simple; auto.
Qed. (* /ADMITTED *)

(*************************************************************************)
(** * Progress *)
(*************************************************************************)

(** *** Exercise

    Complete the proof of the progress lemma.  The induction
    hypothesis has already been appropriately generalized by the given
    proof fragment.

    Proof sketch: By induction on the typing derivation for [e].

      - [typing_var] case: Can't happen; the empty context doesn't
        bind anything.

      - [typing_abs] case: Abstractions are values.

      - [typing_app] case: Applications reduce.  The result follows
        from an exhaustive case analysis on whether the two components
        of the application step or are values and the fact that a
        value must be an abstraction.
*)

  (* HINTS:

       - Use [auto] and [eauto], especially with [;], to solve
         "uninteresting" subgoals.

       - Use [inversion] to rule out impossible cases.

       - The lemma [typing_to_lc] will be useful for reasoning
         about local closure.

       - In the [typing_app] case:

          -- Use [destruct] to perform a case analysis on the
             conclusions of the induction hypotheses.

          -- Use [inversion] on a [value] judgement to determine that
             the value must be an abstraction.
  *)



Lemma progress : forall e T,
  typing nil e T ->
  is_value e \/ exists e', step e e'.
Proof.
  intros e T H.

  (* It will be useful to have a "non-destructed" form of the given
     typing derivation, since [induction] takes apart the derivation
     it is called on. *)
  assert (typing nil e T); auto.

  (* [remember nil as E] fails here because [nil] takes an implicit
     argument that Coq is unable to infer.  By prefixing [nil] with
     [@], we can supply the argument to nil explicitly. *)
  remember (@nil (atom * typ)) as E.

  induction H; subst.

(* ADMITTED *)
  - Case "typing_var".
    inversion H1.
  - Case "typing_abs".
    left.
    simpl. auto.
  - Case "typing_app".
    right.
    destruct IHtyping1 as [V1 | [e1' Step1]]; auto.
      + SCase "e1 is a value".
        destruct e1; inversion V1; subst.
        inversion H.
        exists (open_exp_wrt_exp e1 e2); eauto using typing_to_lc_exp.
      + SCase "e1 is not a value".
        exists (app e1' e2).
        apply step_app.
          eapply typing_to_lc_exp; eauto.
          assumption.
Qed. (* /ADMITTED *)


(*************************************************************************)
(** * Renaming *)
(*************************************************************************)

(** Substitution and weakening together give us a property we call
   renaming: (see [typing_rename below] that we can change the name
   of the variable used to open an expression in a typing
   derivation. In practice, this means that if a variable is not
   "fresh enough" during a proof, we can use this lemma to rename it
   to one with additional freshness constraints.

   Renaming is used below to show the correspondence between the
   exists-fresh version of the rules with the cofinite version, and
   also to show that typechecking is decidable.
*)

(** However, before we prove renaming, we need an auxiliary lemma about
    typing judgments which says that terms are well-typed only in
    unique contexts.
*)

Lemma typing_uniq : forall E e T,
  typing E e T -> uniq E.
Proof.
  intros E e T H.
  induction H; auto.
  - Case "typing_abs".
    pick fresh x.
    assert (uniq ((x ~ T1) ++ G)); auto.
    solve_uniq.
Qed.


(** Demo: the proof of renaming.

   Note that this proof does not proceed by induction: even if we add
   new typing rules to the language, as long as the weakening and
   substution properties hold we can use this proof.
*)
Lemma typing_rename : forall (x y : atom) E e T1 T2,
  x `notin` fv_exp e ->
  y `notin` dom E ->
  typing ((x ~ T1) ++ E) (e ^ x) T2 ->
  typing ((y ~ T1) ++ E) (e ^ y) T2.
Proof.
  intros x y E e T1 T2 Fr1 Fr2 H.
  destruct (x == y).
  - Case "x = y".
    subst; eauto.
  - Case "x <> y".
    assert (J : uniq ((x ~ T1) ++ E)).
      eapply typing_uniq; eauto.
    assert (J' : uniq E).
      inversion J; eauto.
    rewrite (@subst_exp_intro x); eauto.
    rewrite_env (nil ++ (y ~ T1) ++ E).
    apply typing_subst with (S := T1).
    simpl_env.
    + SCase "(open x s) is well-typed".
      apply typing_weakening_strengthened. eauto. auto.
    + SCase "y is well-typed".
      eapply typing_var; eauto.
Qed.


(*************************************************************************)
(** ** Demo: Exists-Fresh Definition *)
(*************************************************************************)

(** The use of cofinite quantification may make some people worry that we
    are not formalizing the "right" language. Below, we show that
    the "exists-fresh" version of the rules is the same as the cofinite
    version. *)

Lemma typing_abs_exists : forall E e T1 T2 (x : atom),
      x `notin` dom E \u fv_exp e ->
      typing ((x ~ T1) ++ E) (e ^ x) T2 ->
      typing E (abs e) (typ_arrow T1 T2).
Proof.
  intros.
  apply typing_abs with (L := dom E \u fv_exp e).
  intros y Fr.
  apply typing_rename with (x:=x); auto.
Qed.


Lemma exists_cofinite : forall E e T,
    typing_e E e T -> typing E e T.
Proof.
  intros.
  induction H; eauto.
  eapply typing_abs_exists with (x:=x); eauto.
Qed.

Lemma cofinite_exists : forall G e T,
    typing G e T -> typing_e G e T.
Proof.
  intros. induction H; eauto.
  pick fresh x.
  eapply typing_e_abs with (x:=x); eauto.
Qed.

(***********************************************************************)
(** ** Additional Exercises                                            *)
(***********************************************************************)

(** *** Challenge Exercise [fv_in_dom]

   We also want a property that states that the free variables of well-typed
   terms are contained within the domain of their typing contexts.

 *)
Lemma fv_in_dom : forall G e T,
    typing G e T -> fv_exp e [<=] dom G.
Proof.
  (* ADMITTED *)
  intros G e T H.
  induction H; simpl.
  - Case "typing_var".
    apply binds_In in H0.
    fsetdec.
  - Case "typing_abs".
    pick fresh x.
    assert (Fx : fv_exp (e ^ x) [<=] dom ((x ~ T1) ++ G))
      by eauto.
    simpl in Fx.
    assert (Fy : fv_exp e [<=] fv_exp (e ^ x)) by
        eapply fv_exp_open_exp_wrt_exp_lower.
    fsetdec.
  - Case "typing_app".
    fsetdec.
Qed. (* /ADMITTED *)<|MERGE_RESOLUTION|>--- conflicted
+++ resolved
@@ -43,14 +43,7 @@
     denote the same context even though they are not equal.
 
     The tactic [simpl_env] reassociates all concatenations of
-<<<<<<< HEAD
-    contexts to the right.
-*)
-
-(* /FULL *)
-=======
     contexts to the right.  *)
->>>>>>> 20d7ac27
 
 Lemma append_assoc_demo : forall (E0 E1 E2 E3:ctx),
   E0 ++ (E1 ++ E2) ++ E3 = E0 ++ E1 ++ E2 ++ E3.
