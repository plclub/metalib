--- conflicted
+++ resolved
@@ -12,10 +12,10 @@
 Require Import Coq.Lists.List.
 Require Import Coq.Structures.Equalities.
 
-Require Import Coq.MSets.MSets.
+Require Import Coq.FSets.FSets.
 Require Import Metalib.CoqListFacts.
-Require Import Metalib.MSetExtra.
-Require Import Metalib.MSetWeakNotin.
+Require Import Metalib.FSetExtra.
+Require Import Metalib.FSetWeakNotin.
 Require Import Metalib.LibTactics.
 
 Require Import Omega.
@@ -36,22 +36,17 @@
   Parameter eq_dec : forall x y : t, {x = y} + {x <> y}.
   Hint Resolve eq_dec.
 
-  Parameter fresh : list t -> t.
-
-  Parameter fresh_not_in : forall l, ~ In (fresh l) l.
-
   Parameter atom_fresh_for_list :
     forall (xs : list t), {x : t | ~ List.In x xs}.
 
-<<<<<<< HEAD
+  Parameter fresh : list atom -> atom.
+
+  Parameter fresh_not_in : forall l, ~ In (fresh l) l.
+
+  Hint Resolve eq_dec.
+
   Include HasUsualEq <+ UsualIsEq <+ UsualIsEqOrig.
-=======
-  Parameter fresh : list atom -> atom.
-
-  Parameter fresh_not_in : forall l, ~ In (fresh l) l.
-
-  Hint Resolve eq_atom_dec.
->>>>>>> 20d7ac27
+
 
 End ATOM.
 
@@ -93,12 +88,6 @@
     exists (S x). intros J. lapply (H (S x)). omega. trivial.
   Qed.
 
-<<<<<<< HEAD
-  Definition fresh ( xs : list nat ) : nat :=
-    match atom_fresh_for_list xs with
-    | ( exist _ n _ ) => n
-    end.
-=======
   Definition fresh (l : list atom) :=
     match atom_fresh_for_list l with
       (exist _ x _) => x
@@ -109,29 +98,16 @@
     intro l. unfold fresh.
     destruct atom_fresh_for_list. auto.
   Qed.
+
+  Include HasUsualEq <+ UsualIsEq <+ UsualIsEqOrig.
+
   (* end hide *)
 
 End AtomImpl.
 
 (** We make [atom], [eq_atom_dec], and [atom_fresh_for_list] available
     without qualification. *)
->>>>>>> 20d7ac27
-
-  Lemma fresh_not_in : forall xs, ~ In (fresh xs) xs.
-  Proof.
-    intros xs.
-    unfold fresh.
-    destruct (atom_fresh_for_list xs).
-    auto.
-  Qed.
-  (* end hide *)
-
-  Include HasUsualEq <+ UsualIsEq <+ UsualIsEqOrig.
-
-End AtomImpl.
-
-(** We make [atom], [fresh], [fresh_notin] and [atom_fresh_for_list] available without
-    qualification. *)
+
 Notation atom := AtomImpl.atom.
 Notation fresh := AtomImpl.fresh.
 Notation fresh_not_in := AtomImpl.fresh_not_in.
@@ -155,8 +131,8 @@
     this library.  In order to avoid polluting Coq's namespace, we do
     not use [Module Export]. *)
 
-Module Import AtomSetImpl : MSetExtra.WSfun AtomImpl :=
-  MSetExtra.Make AtomImpl.
+Module Import AtomSetImpl : FSetExtra.WSfun AtomImpl :=
+  FSetExtra.Make AtomImpl.
 
 Notation atoms :=
   AtomSetImpl.t.
@@ -164,34 +140,26 @@
 (** The [AtomSetDecide] module provides the [fsetdec] tactic for
     solving facts about finite sets of atoms. *)
 
-Module Export AtomSetDecide := Coq.MSets.MSetDecide.WDecideOn AtomImpl AtomSetImpl.
+Module Export AtomSetDecide := Coq.FSets.FSetDecide.WDecide_fun AtomImpl AtomSetImpl.
 
 (** The [AtomSetNotin] module provides the [destruct_notin] and
     [solve_notin] for reasoning about non-membership in finite sets of
     atoms, as well as a variety of lemmas about non-membership. *)
 
-Module Export AtomSetNotin := MSetWeakNotin.Notin_fun AtomImpl AtomSetImpl.
+Module Export AtomSetNotin := FSetWeakNotin.Notin_fun AtomImpl AtomSetImpl.
 
 (** Given the [fsetdec] tactic, we typically do not need to refer to
     specific lemmas about finite sets.  However, instantiating
-    functors from the MSets library makes a number of setoid rewrites
+    functors from the FSets library makes a number of setoid rewrites
     available.  These rewrites are crucial to developments since they
     allow us to replace a set with an extensionally equal set (see the
     [Equal] relation on finite sets) in propositions about finite
     sets. *)
 
-Module AtomSetFacts := MSetFacts.WFactsOn AtomImpl AtomSetImpl.
-Module AtomSetProperties := MSetProperties.WPropertiesOn AtomImpl AtomSetImpl.
-
-(** SCW: Switching from FSets to MSets lost the following setiod relation. *)
-
-Add Relation atoms AtomSetImpl.Subset
- reflexivity proved by AtomSetFacts.Subset_refl
- transitivity proved by AtomSetFacts.Subset_trans
- as SubsetSetoid.
-
-(** SCW: Should we do this? The FSets based version did by default. *)
-(* Export AtomSetFacts. *)
+Module AtomSetFacts := FSetFacts.WFacts_fun AtomImpl AtomSetImpl.
+Module AtomSetProperties := FSetProperties.WProperties_fun AtomImpl AtomSetImpl.
+
+Export AtomSetFacts.
 
 (* ********************************************************************** *)
 (** * Properties *)
@@ -203,7 +171,7 @@
 Proof.
   intros L. destruct (atom_fresh_for_list (elements L)) as [a H].
   exists a. intros J. contradiction H.
-  rewrite <- CoqListFacts.InA_iff_In. auto using @F.elements_1.
+  rewrite <- CoqListFacts.InA_iff_In. auto using elements_1.
 Qed.
 
 
